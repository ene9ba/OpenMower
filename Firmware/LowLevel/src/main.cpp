// Created by Clemens Elflein on 3/07/22.
// Copyright (c) 2022 Clemens Elflein. All rights reserved.
//
// This work is licensed under a Creative Commons Attribution-NonCommercial-ShareAlike 4.0 International License.
//
// Feel free to use the design in your private/educational projects, but don't try to sell the design or products based on it without getting my consent first.
//
// THE SOFTWARE IS PROVIDED "AS IS", WITHOUT WARRANTY OF ANY KIND, EXPRESS OR
// IMPLIED, INCLUDING BUT NOT LIMITED TO THE WARRANTIES OF MERCHANTABILITY,
// FITNESS FOR A PARTICULAR PURPOSE AND NONINFRINGEMENT. IN NO EVENT SHALL THE
// AUTHORS OR COPYRIGHT HOLDERS BE LIABLE FOR ANY CLAIM, DAMAGES OR OTHER
// LIABILITY, WHETHER IN AN ACTION OF CONTRACT, TORT OR OTHERWISE, ARISING FROM,
// OUT OF OR IN CONNECTION WITH THE SOFTWARE OR THE USE OR OTHER DEALINGS IN THE
// SOFTWARE.
//
//
#include <NeoPixelConnect.h>
#include <Arduino.h>
#include <FastCRC.h>
#include <PacketSerial.h>
#include "datatypes.h"
#include "pins.h"
#include "ui_board.h"
#include "imu.h"

#ifdef ENABLE_SOUND_MODULE
#include <soundsystem.h>
#endif

#define IMU_CYCLETIME 20              // cycletime for refresh IMU data
#define STATUS_CYCLETIME 100          // cycletime for refresh analog and digital Statusvalues
#define UI_GET_VERSION_CYCLETIME 5000 // cycletime for UI Get_Version request (UI available check)
#define UI_GET_VERSION_TIMEOUT 100    // timeout for UI Get_Version response (UI available check)

<<<<<<< HEAD
#define TILT_EMERGENCY_MILLIS 2500 // Time for a single wheel to be lifted in order to count as emergency. This is to filter uneven ground.
#define LIFT_EMERGENCY_MILLIS 100  // Time for both wheels to be lifted in order to count as emergency. This is to filter uneven ground.
#define BUTTON_EMERGENCY_MILLIS 20 // Time for button emergency to activate. This is to debounce the button if triggered on bumpy surfaces
=======
#define TILT_EMERGENCY_MILLIS 2500  // Time for a single wheel to be lifted in order to count as emergency (0 disable). This is to filter uneven ground.
#define LIFT_EMERGENCY_MILLIS 100  // Time for both wheels to be lifted in order to count as emergency (0 disable). This is to filter uneven ground.
#define BUTTON_EMERGENCY_MILLIS 20 // Time for button emergency to activate. This is to debounce the button.
>>>>>>> 267df89c

// Define to stream debugging messages via USB
// #define USB_DEBUG

// Only define DEBUG_SERIAL if USB_DEBUG is actually enabled.
// This enforces compile errors if it's used incorrectly.
#ifdef USB_DEBUG
#define DEBUG_SERIAL Serial
#endif
#define PACKET_SERIAL Serial1
SerialPIO uiSerial(PIN_UI_TX, PIN_UI_RX, 250);

#define UI1_SERIAL uiSerial

#define ANZ_SOUND_SD_FILES 3

// Millis after charging is retried
#define CHARGING_RETRY_MILLIS 10000

/**
 * @brief Some hardware parameters
 */
#define VIN_R1 10000.0f
#define VIN_R2 1000.0f
#define R_SHUNT 0.003f
#define CURRENT_SENSE_GAIN 100.0f

#define BATT_ABS_MAX 28.7f
#define BATT_ABS_Min 21.7f

#define BATT_FULL BATT_ABS_MAX - 0.3f
#define BATT_EMPTY BATT_ABS_Min + 0.3f

// Emergency will be engaged, if no heartbeat was received in this time frame.
#define HEARTBEAT_MILLIS 500

NeoPixelConnect p(PIN_NEOPIXEL, 1);
uint8_t led_blink_counter = 0;

PacketSerial packetSerial; // COBS communication PICO <> Raspi
PacketSerial UISerial;     // COBS communication PICO UI-Board
FastCRC16 CRC16;

#ifdef ENABLE_SOUND_MODULE
MP3Sound my_sound; // Soundsystem
#endif

unsigned long last_imu_millis = 0;
unsigned long last_status_update_millis = 0;
unsigned long last_heartbeat_millis = 0;
unsigned long next_ui_msg_millis = 0;

unsigned long lift_emergency_started = 0;
unsigned long tilt_emergency_started = 0;
unsigned long button_emergency_started = 0;

unsigned long ui_get_version_next_millis = 0;     // Next cycle when to check for a UI version
unsigned long ui_get_version_respond_timeout = 0; // When UI Get_Version response times out

// Stock UI
uint8_t stock_ui_emergency_state = 0; // Get set by received Get_Emergency packet
bool stock_ui_rain = false;           // Get set by received Get_Rain packet

// Predefined message buffers, so that we don't need to allocate new ones later.
struct ll_imu imu_message = {0};
struct ll_status status_message = {0};
// current high level state
struct ll_high_level_state last_high_level_state = {0};

// Struct for the current LEDs. This gets sent to the UI periodically
struct msg_set_leds leds_message = {0};

// A mutex which is used by core1 each time status_message is modified.
// We can lock it during message transmission to prevent core1 to modify data in this time.
auto_init_mutex(mtx_status_message);

bool emergency_latch = true;
bool sound_available = false;
bool charging_allowed = false;
bool ROS_running = false;
unsigned long charging_disabled_time = 0;

float imu_temp[9];

uint16_t ui_version = 0;                   // Last received UI firmware version
uint8_t ui_topic_bitmask = Topic_set_leds; // UI subscription, default to Set_LEDs
uint16_t ui_interval = 1000;               // UI send msg (LED/State) interval (ms)

void sendMessage(void *message, size_t size);
void sendUIMessage(void *message, size_t size);
void onPacketReceived(const uint8_t *buffer, size_t size);
void onUIPacketReceived(const uint8_t *buffer, size_t size);
void manageUISubscriptions();

void setRaspiPower(bool power) {
    // Update status bits in the status message
    status_message.status_bitmask = (status_message.status_bitmask & 0b11111101) | ((power & 0b1) << 1);
    digitalWrite(PIN_RASPI_POWER, power);
}

void updateEmergency() {

    if (millis() - last_heartbeat_millis > HEARTBEAT_MILLIS) {
        emergency_latch = true;
        ROS_running = false;
    }
    uint8_t last_emergency = status_message.emergency_bitmask & LL_EMERGENCY_BIT_LATCH;

    // Mask the emergency bits. 2x Lift sensor, 2x Emergency Button
    bool emergency1 = !gpio_get(PIN_EMERGENCY_1) | (stock_ui_emergency_state & Emergency_state::Emergency_lift1);
    bool emergency2 = !gpio_get(PIN_EMERGENCY_2) | (stock_ui_emergency_state & Emergency_state::Emergency_lift2);
    bool emergency3 = !gpio_get(PIN_EMERGENCY_3) | (stock_ui_emergency_state & Emergency_state::Emergency_stop1);
    bool emergency4 = !gpio_get(PIN_EMERGENCY_4) | (stock_ui_emergency_state & Emergency_state::Emergency_stop2);

    uint8_t emergency_state = 0;

    // Handle stop button
    if (emergency3 || emergency4)
    {
        // We just pressed stop button, store the timestamp
        if (button_emergency_started == 0)
            button_emergency_started = millis();
    }
    else
    {
        // Not pressed, reset the time
        button_emergency_started = 0;
    }

<<<<<<< HEAD
    // Handle both wheels lifted
    if (emergency1 && emergency2)
    {
        // We just lifted, store the timestamp
        if (lift_emergency_started == 0)
            lift_emergency_started = millis();
    }
    else
    {
        // Not lifted, reset the time
        lift_emergency_started = 0;
=======
    if (LIFT_EMERGENCY_MILLIS > 0 && lift_emergency_started > 0 && (millis() - lift_emergency_started) >= LIFT_EMERGENCY_MILLIS) {
        // Emergency bit 2 (lift wheel 1)set?
        if (emergency1)
            emergency_state |= 0b01000;
        // Emergency bit 1 (lift wheel 2)set?
        if (emergency2)
            emergency_state |= 0b10000;
>>>>>>> 267df89c
    }

    // Handle if one wheel tilt
    // FIXME: This could be moved into previous "Handle both wheels lifted" else condition, but for the ease of reading leave it here?
    if (emergency1 || emergency2)
    {
        // We just tilted, store the timestamp
        if (tilt_emergency_started == 0)
            tilt_emergency_started = millis();
    }
    else
    {
        // Not tilted, reset the time
        tilt_emergency_started = 0;
    }

<<<<<<< HEAD
    // Set corresponding emergency bits
    if ((lift_emergency_started > 0 && (millis() - lift_emergency_started) >= LIFT_EMERGENCY_MILLIS) ||
        (tilt_emergency_started > 0 && (millis() - tilt_emergency_started) >= TILT_EMERGENCY_MILLIS))
    {
=======
    if (TILT_EMERGENCY_MILLIS > 0 && tilt_emergency_started > 0 && (millis() - tilt_emergency_started) >= TILT_EMERGENCY_MILLIS) {
        // Emergency bit 2 (lift wheel 1)set?
>>>>>>> 267df89c
        if (emergency1)
            emergency_state |= LL_EMERGENCY_BIT_LIFT1;
        if (emergency2)
            emergency_state |= LL_EMERGENCY_BIT_LIFT2;
    }
    if (button_emergency_started > 0 && (millis() - button_emergency_started) >= BUTTON_EMERGENCY_MILLIS)
    {
        // Emergency bit 2 (stop button) set?
        if (emergency3)
            emergency_state |= LL_EMERGENCY_BIT_STOP1;
        if (emergency4)
            emergency_state |= LL_EMERGENCY_BIT_STOP2;
    }

    if (emergency_state || emergency_latch) {
        emergency_latch = true;
        emergency_state |= LL_EMERGENCY_BIT_LATCH;
    }

    status_message.emergency_bitmask = emergency_state;

    // If it's a new emergency, instantly send the message. This is to not spam the channel during emergencies.
    if (last_emergency != (emergency_state & LL_EMERGENCY_BIT_LATCH))
    {
        sendMessage(&status_message, sizeof(struct ll_status));

        // Update UI instantly
        manageUISubscriptions();
    }
}

// Deals with the physical information and control the UI-LEDs und buzzer in dependency of voltage und current values
void manageUILEDS() {
    // Show Info Docking LED
    if ((status_message.charging_current > 0.80f) && (status_message.v_charge > 20.0f))
        setLed(leds_message, LED_CHARGING, LED_blink_fast);
    else if ((status_message.charging_current <= 0.80f) && (status_message.charging_current >= 0.15f) &&
             (status_message.v_charge > 20.0f))
        setLed(leds_message, LED_CHARGING, LED_blink_slow);
    else if ((status_message.charging_current < 0.15f) && (status_message.v_charge > 20.0f))
        setLed(leds_message, LED_CHARGING, LED_on);
    else
        setLed(leds_message, LED_CHARGING, LED_off);

    // Show Info Battery state
    if (status_message.v_battery >= (BATT_EMPTY + 2.0f))
        setLed(leds_message, LED_BATTERY_LOW, LED_off);
    else
        setLed(leds_message, LED_BATTERY_LOW, LED_on);

    if (status_message.v_charge < 10.0f) // activate only when undocked
    {
        // use the first LED row as bargraph
        setBars7(leds_message, status_message.batt_percentage / 100.0);
        if (last_high_level_state.gps_quality == 0) {
            // if quality is 0, flash all LEDs to notify the user to calibrate.
            setBars4(leds_message, -1.0);
        } else {
            setBars4(leds_message, last_high_level_state.gps_quality / 100.0);
        }
    } else {
        setBars7(leds_message, 0);
        setBars4(leds_message, 0);
    }

    if (last_high_level_state.gps_quality < 25) {
        setLed(leds_message, LED_POOR_GPS, LED_on);
    } else if (last_high_level_state.gps_quality < 50) {
        setLed(leds_message, LED_POOR_GPS, LED_blink_fast);
    } else if (last_high_level_state.gps_quality < 75) {
        setLed(leds_message, LED_POOR_GPS, LED_blink_slow);
    } else {
        setLed(leds_message, LED_POOR_GPS, LED_off);
    }

    // Let S1 show if ros is connected and which state it's in
    if (!ROS_running) {
        setLed(leds_message, LED_S1, LED_off);
    } else {
        switch (last_high_level_state.current_mode & 0b111111) {
            case HighLevelMode::MODE_IDLE:
                setLed(leds_message, LED_S1, LED_on);
                break;
            case HighLevelMode::MODE_AUTONOMOUS:
                setLed(leds_message, LED_S1, LED_blink_slow);
                break;
            default:
                setLed(leds_message, LED_S1, LED_blink_fast);
                break;
        }
        switch ((last_high_level_state.current_mode >> 6) & 0b11) {
            case 1:
                setLed(leds_message, LED_S2, LED_blink_slow);
                break;
            case 2:
                setLed(leds_message, LED_S2, LED_blink_fast);
                break;
            case 3:
                setLed(leds_message, LED_S2, LED_on);
                break;
            default:
                setLed(leds_message, LED_S2, LED_off);
                break;
        }
    }

    // Show Info mower lifted or stop button pressed
    if (status_message.emergency_bitmask & LL_EMERGENCY_BITS_STOP) {
        setLed(leds_message, LED_MOWER_LIFTED, LED_blink_fast);
    } else if (status_message.emergency_bitmask & LL_EMERGENCY_BITS_LIFT) {
        setLed(leds_message, LED_MOWER_LIFTED, LED_blink_slow);
    } else if (status_message.emergency_bitmask & LL_EMERGENCY_BIT_LATCH) {
        setLed(leds_message, LED_MOWER_LIFTED, LED_on);
    } else {
        setLed(leds_message, LED_MOWER_LIFTED, LED_off);
    }

    sendUIMessage(&leds_message, sizeof(leds_message));
}

// Manage send status to UI, dependent on ui_topic_bitmask (subscription)
void manageUISubscriptions()
{
    if (ui_topic_bitmask & Topic_set_leds)
    {
        manageUILEDS();
    }

    if (ui_topic_bitmask & Topic_set_ll_status)
    {
        sendUIMessage(&status_message, sizeof(struct ll_status));
    }

    if (ui_topic_bitmask & Topic_set_hl_state)
    {
        sendUIMessage(&last_high_level_state, sizeof(struct ll_high_level_state));
    }
}

void setup1() {
    // Core
    digitalWrite(LED_BUILTIN, HIGH);
}

void loop1() {
    // Loop through the mux and query actions. Store the result in the multicore fifo
    for (uint8_t mux_address = 0; mux_address < 7; mux_address++) {
        gpio_put_masked(0b111 << 13, mux_address << 13);
        delay(1);
        bool state = gpio_get(PIN_MUX_IN);

        switch (mux_address) {
            case 5:
                mutex_enter_blocking(&mtx_status_message);

                if (state || stock_ui_rain) {
                    status_message.status_bitmask |= 0b00010000;
                } else {
                    status_message.status_bitmask &= 0b11101111;
                }
                mutex_exit(&mtx_status_message);

                break;
            case 6:
                mutex_enter_blocking(&mtx_status_message);
                if (state) {
                    status_message.status_bitmask |= 0b01000000;
                } else {
                    status_message.status_bitmask &= 0b10111111;
                }
                mutex_exit(&mtx_status_message);
                break;
            default:
                break;
        }
    }

    delay(100);
}

void setup() {
    //  We do hardware init in this core, so that we don't get invalid states.
    //  Therefore, we pause the other core until setup() was a success
    rp2040.idleOtherCore();

#ifdef USB_DEBUG
    DEBUG_SERIAL.begin(9600);
#endif

    emergency_latch = true;
    ROS_running = false;

    lift_emergency_started = 0;
    button_emergency_started = 0;
    // Initialize messages
    imu_message = {0};
    status_message = {0};
    imu_message.type = PACKET_ID_LL_IMU;
    status_message.type = PACKET_ID_LL_STATUS;

    // Setup pins
    pinMode(LED_BUILTIN, OUTPUT);
    pinMode(PIN_ENABLE_CHARGE, OUTPUT);
    digitalWrite(PIN_ENABLE_CHARGE, HIGH);

    gpio_init(PIN_RASPI_POWER);
    gpio_put(PIN_RASPI_POWER, true);
    gpio_set_dir(PIN_RASPI_POWER, true);
    gpio_put(PIN_RASPI_POWER, true);

    // Enable raspi power
    p.neoPixelSetValue(0, 32, 0, 0, true);
    delay(1000);
    setRaspiPower(true);
    p.neoPixelSetValue(0, 255, 0, 0, true);

    pinMode(PIN_MUX_OUT, OUTPUT);
    pinMode(PIN_MUX_ADDRESS_0, OUTPUT);
    pinMode(PIN_MUX_ADDRESS_1, OUTPUT);
    pinMode(PIN_MUX_ADDRESS_2, OUTPUT);

    pinMode(PIN_EMERGENCY_1, INPUT);
    pinMode(PIN_EMERGENCY_2, INPUT);
    pinMode(PIN_EMERGENCY_3, INPUT);
    pinMode(PIN_EMERGENCY_4, INPUT);

    analogReadResolution(12);

    // init serial com to RasPi
    PACKET_SERIAL.begin(115200);
    packetSerial.setStream(&PACKET_SERIAL);
    packetSerial.setPacketHandler(&onPacketReceived);

    UI1_SERIAL.begin(115200);
    UISerial.setStream(&UI1_SERIAL);
    UISerial.setPacketHandler(&onUIPacketReceived);

    /*
     * IMU INITIALIZATION
     */

    bool init_imu_success = false;
    int init_imu_tries = 1000;
    while(init_imu_tries --> 0) {
        if(init_imu()) {
            init_imu_success = true;
            break;
        }
#ifdef USB_DEBUG
        DEBUG_SERIAL.println("IMU initialization unsuccessful, retrying in 1 sec");
#endif
        p.neoPixelSetValue(0, 0, 0, 0, true);
        delay(1000);
        p.neoPixelSetValue(255, 255, 0, 0, true);
        delay(100);
        p.neoPixelSetValue(0, 0, 0, 0, true);
        delay(100);
    }

    if (!init_imu_success) {
#ifdef USB_DEBUG
        DEBUG_SERIAL.println("IMU initialization unsuccessful");
        DEBUG_SERIAL.println("Check IMU wiring or try cycling power");
#endif
        status_message.status_bitmask = 0;
        while (1) { // Blink RED for IMU failure
            p.neoPixelSetValue(0, 255, 0, 0, true);
            delay(500);
            p.neoPixelSetValue(0, 0, 0, 0, true);
            delay(500);
        }
    }
    p.neoPixelSetValue(0, 255, 255, 255, true);     // White for IMU Success

#ifdef USB_DEBUG
    DEBUG_SERIAL.println("Imu initialized");
#endif

    status_message.status_bitmask |= 1;

#ifdef ENABLE_SOUND_MODULE
    p.neoPixelSetValue(0, 0, 255, 255, true);

    sound_available = my_sound.begin();
    if (sound_available) {
        p.neoPixelSetValue(0, 0, 0, 255, true);
        my_sound.setvolume(100);
        my_sound.playSoundAdHoc(1);
        p.neoPixelSetValue(0, 255, 255, 0, true);
    } else {
        for (uint8_t b = 0; b < 3; b++) {
            p.neoPixelSetValue(0, 0, 0, 0, true);
            delay(200);
            p.neoPixelSetValue(0, 0, 0, 255, true);
            delay(200);
        }
    }
#endif

    rp2040.resumeOtherCore();

    // Cover UI board clear all LEDs
    leds_message.type = Set_LEDs;
    leds_message.leds = 0;
    sendUIMessage(&leds_message, sizeof(leds_message));

    p.neoPixelSetValue(0, 255, 255, 255, true);     // White 1s final success
    delay(1000);
}

void onUIPacketReceived(const uint8_t *buffer, size_t size) {

    u_int16_t *crc_pointer = (uint16_t *) (buffer + (size - 2));
    u_int16_t readcrc = *crc_pointer;

    // check structure size
    if (size < 4)
        return;

    // check the CRC
    uint16_t crc = CRC16.ccitt(buffer, size - 2);

    if (buffer[size - 1] != ((crc >> 8) & 0xFF) ||
        buffer[size - 2] != (crc & 0xFF))
        return;

    if (buffer[0] == Get_Version && size == sizeof(struct msg_get_version))
    {
        struct msg_get_version *msg = (struct msg_get_version *)buffer;
        ui_version = msg->version;
        status_message.status_bitmask |= LL_STATUS_BIT_UI_AVAIL;
        ui_get_version_respond_timeout = 0;
    }
    else if (buffer[0] == Get_Button && size == sizeof(struct msg_event_button))
    {
        struct msg_event_button *msg = (struct msg_event_button *)buffer;
        struct ll_ui_event ui_event;
        ui_event.type = PACKET_ID_LL_UI_EVENT;
        ui_event.button_id = msg->button_id;
        ui_event.press_duration = msg->press_duration;
        sendMessage(&ui_event, sizeof(ui_event));
    }
    else if (buffer[0] == Get_Emergency && size == sizeof(struct msg_event_emergency))
    {
        struct msg_event_emergency *msg = (struct msg_event_emergency *)buffer;
        stock_ui_emergency_state = msg->state;
    }
    else if (buffer[0] == Get_Rain && size == sizeof(struct msg_event_rain))
    {
        struct msg_event_rain *msg = (struct msg_event_rain *)buffer;
        stock_ui_rain = (msg->value < msg->threshold);
    }
    else if (buffer[0] == Get_Subscribe && size == sizeof(struct msg_event_subscribe))
    {
        struct msg_event_subscribe *msg = (struct msg_event_subscribe *)buffer;
        ui_topic_bitmask = msg->topic_bitmask;
        ui_interval = msg->interval;
    }
}

void onPacketReceived(const uint8_t *buffer, size_t size) {
    // sanity check for CRC to work (1 type, 1 data, 2 CRC)
    if (size < 4)
        return;

    // check the CRC
    uint16_t crc = CRC16.ccitt(buffer, size - 2);

    if (buffer[size - 1] != ((crc >> 8) & 0xFF) ||
        buffer[size - 2] != (crc & 0xFF))
        return;

    if (buffer[0] == PACKET_ID_LL_HEARTBEAT && size == sizeof(struct ll_heartbeat)) {

        // CRC and packet is OK, reset watchdog
        last_heartbeat_millis = millis();
        ROS_running = true;
        struct ll_heartbeat *heartbeat = (struct ll_heartbeat *) buffer;
        if (heartbeat->emergency_release_requested) {
            emergency_latch = false;
        }
        // Check in this order, so we can set it again in the same packet if required.
        if (heartbeat->emergency_requested) {
            emergency_latch = true;
        }
    } else if (buffer[0] == PACKET_ID_LL_HIGH_LEVEL_STATE && size == sizeof(struct ll_high_level_state)) {
        // copy the state
        last_high_level_state = *((struct ll_high_level_state *) buffer);
    }
}

// returns true, if it's a good idea to charge the battery (current, voltages, ...)
bool checkShouldCharge() {
    return status_message.v_charge < 30.0 && status_message.charging_current < 1.5 && status_message.v_battery < 29.0;
}

void updateChargingEnabled() {
    if (charging_allowed) {
        if (!checkShouldCharge()) {
            digitalWrite(PIN_ENABLE_CHARGE, LOW);
            charging_allowed = false;
            charging_disabled_time = millis();
        }
    } else {
        // enable charging after CHARGING_RETRY_MILLIS
        if (millis() - charging_disabled_time > CHARGING_RETRY_MILLIS) {
            if (!checkShouldCharge()) {
                digitalWrite(PIN_ENABLE_CHARGE, LOW);
                charging_allowed = false;
                charging_disabled_time = millis();
            } else {
                digitalWrite(PIN_ENABLE_CHARGE, HIGH);
                charging_allowed = true;
            }
        }
    }
}

void updateNeopixel() {
    led_blink_counter++;
    // flash red on emergencies
    if (emergency_latch && led_blink_counter & 0b10) {
        p.neoPixelSetValue(0, 128, 0, 0, true);
    } else {
        if (ROS_running) {
            // Green, if ROS is running
            p.neoPixelSetValue(0, 0, 255, 0, true);
        } else {
            // Yellow, if it's not running
            p.neoPixelSetValue(0, 255, 50, 0, true);
        }
    }
}

void loop() {
    packetSerial.update();
    UISerial.update();
    imu_loop();
    updateChargingEnabled();
    updateEmergency();

    unsigned long now = millis();
    if (now - last_imu_millis > IMU_CYCLETIME) {
        // we have to copy to the temp data structure due to alignment issues
        imu_read(imu_temp, imu_temp + 3, imu_temp + 6);
        imu_message.acceleration_mss[0] = imu_temp[0];
        imu_message.acceleration_mss[1] = imu_temp[1];
        imu_message.acceleration_mss[2] = imu_temp[2];
        imu_message.gyro_rads[0] = imu_temp[3];
        imu_message.gyro_rads[1] = imu_temp[4];
        imu_message.gyro_rads[2] = imu_temp[5];
        imu_message.mag_uT[0] = imu_temp[6];
        imu_message.mag_uT[1] = imu_temp[7];
        imu_message.mag_uT[2] = imu_temp[8];

        imu_message.dt_millis = now - last_imu_millis;
        sendMessage(&imu_message, sizeof(struct ll_imu));

        last_imu_millis = now;
    }

    if (now - last_status_update_millis > STATUS_CYCLETIME) {
        updateNeopixel();

        status_message.v_battery =
                (float) analogRead(PIN_ANALOG_BATTERY_VOLTAGE) * (3.3f / 4096.0f) * ((VIN_R1 + VIN_R2) / VIN_R2);
        status_message.v_charge =
                (float) analogRead(PIN_ANALOG_CHARGE_VOLTAGE) * (3.3f / 4096.0f) * ((VIN_R1 + VIN_R2) / VIN_R2);
#ifndef IGNORE_CHARGING_CURRENT
        status_message.charging_current =
                (float) analogRead(PIN_ANALOG_CHARGE_CURRENT) * (3.3f / 4096.0f) / (CURRENT_SENSE_GAIN * R_SHUNT);
#else
        status_message.charging_current = -1.0f;
#endif
        status_message.status_bitmask = (status_message.status_bitmask & 0b11111011) | ((charging_allowed & 0b1) << 2);
        status_message.status_bitmask = (status_message.status_bitmask & 0b11011111) | ((sound_available & 0b1) << 5);

        // calculate percent value accu filling
        float delta = BATT_FULL - BATT_EMPTY;
        float vo = status_message.v_battery - BATT_EMPTY;
        status_message.batt_percentage = vo / delta * 100;
        if (status_message.batt_percentage > 100)
            status_message.batt_percentage = 100;

        mutex_enter_blocking(&mtx_status_message);
        sendMessage(&status_message, sizeof(struct ll_status));
        mutex_exit(&mtx_status_message);

        last_status_update_millis = now;
#ifdef USB_DEBUG
        DEBUG_SERIAL.print("status: 0b");
        DEBUG_SERIAL.print(status_message.status_bitmask, BIN);
        DEBUG_SERIAL.print("\t");

        DEBUG_SERIAL.print("vin: ");
        DEBUG_SERIAL.print(status_message.v_battery, 3);
        DEBUG_SERIAL.print(" V\t");
        DEBUG_SERIAL.print("vcharge: ");
        DEBUG_SERIAL.print(status_message.v_charge, 3);
        DEBUG_SERIAL.print(" V\t");
        DEBUG_SERIAL.print("charge_current: ");
        DEBUG_SERIAL.print(status_message.charging_current, 3);
        DEBUG_SERIAL.print(" A\t");
        DEBUG_SERIAL.print("emergency: 0b");
        DEBUG_SERIAL.print(status_message.emergency_bitmask, BIN);
        DEBUG_SERIAL.println();
#endif
    }

    if (now > next_ui_msg_millis)
    {
        next_ui_msg_millis = now + ui_interval;
        manageUISubscriptions();
#ifdef ENABLE_SOUND_MODULE
        if (sound_available) {
            my_sound.processSounds();
        }
#endif
    }

    // Check UI version/available
    if (ui_get_version_respond_timeout && now > ui_get_version_respond_timeout)
    {
        status_message.status_bitmask &= ~LL_STATUS_BIT_UI_AVAIL;
        ui_version = 0;
        ui_get_version_respond_timeout = 0;
        stock_ui_emergency_state = 0; // Ensure that a stock-emergency state doesn't remain active if the UI got unplugged
    }
    if (now > ui_get_version_next_millis)
    {
        ui_get_version_next_millis = now + UI_GET_VERSION_CYCLETIME;
        ui_get_version_respond_timeout = now + UI_GET_VERSION_TIMEOUT;
        struct msg_get_version msg;
        msg.type = Get_Version;
        sendUIMessage(&msg, sizeof(msg));
    }
}

void sendMessage(void *message, size_t size) {
    // Only send messages, if ROS is running, else Raspi sometimes doesn't boot
    if (!ROS_running)
        return;

    // packages need to be at least 1 byte of type, 1 byte of data and 2 bytes of CRC
    if (size < 4) {
        return;
    }
    uint8_t *data_pointer = (uint8_t *) message;

    // calculate the CRC
    uint16_t crc = CRC16.ccitt((uint8_t *) message, size - 2);
    data_pointer[size - 1] = (crc >> 8) & 0xFF;
    data_pointer[size - 2] = crc & 0xFF;

    packetSerial.send((uint8_t *) message, size);
}

void sendUIMessage(void *message, size_t size) {
    // packages need to be at least 1 byte of type, 1 byte of data and 2 bytes of CRC
    if (size < 4) {
        return;
    }
    uint8_t *data_pointer = (uint8_t *) message;

    // calculate the CRC
    uint16_t crc = CRC16.ccitt((uint8_t *) message, size - 2);
    data_pointer[size - 1] = (crc >> 8) & 0xFF;
    data_pointer[size - 2] = crc & 0xFF;

    UISerial.send((uint8_t *) message, size);
}<|MERGE_RESOLUTION|>--- conflicted
+++ resolved
@@ -32,15 +32,9 @@
 #define UI_GET_VERSION_CYCLETIME 5000 // cycletime for UI Get_Version request (UI available check)
 #define UI_GET_VERSION_TIMEOUT 100    // timeout for UI Get_Version response (UI available check)
 
-<<<<<<< HEAD
-#define TILT_EMERGENCY_MILLIS 2500 // Time for a single wheel to be lifted in order to count as emergency. This is to filter uneven ground.
-#define LIFT_EMERGENCY_MILLIS 100  // Time for both wheels to be lifted in order to count as emergency. This is to filter uneven ground.
-#define BUTTON_EMERGENCY_MILLIS 20 // Time for button emergency to activate. This is to debounce the button if triggered on bumpy surfaces
-=======
 #define TILT_EMERGENCY_MILLIS 2500  // Time for a single wheel to be lifted in order to count as emergency (0 disable). This is to filter uneven ground.
 #define LIFT_EMERGENCY_MILLIS 100  // Time for both wheels to be lifted in order to count as emergency (0 disable). This is to filter uneven ground.
 #define BUTTON_EMERGENCY_MILLIS 20 // Time for button emergency to activate. This is to debounce the button.
->>>>>>> 267df89c
 
 // Define to stream debugging messages via USB
 // #define USB_DEBUG
@@ -157,73 +151,55 @@
 
     uint8_t emergency_state = 0;
 
-    // Handle stop button
-    if (emergency3 || emergency4)
-    {
-        // We just pressed stop button, store the timestamp
-        if (button_emergency_started == 0)
+    bool is_tilted = emergency1 || emergency2;
+    bool is_lifted = emergency1 && emergency2;
+    bool stop_pressed = emergency3 || emergency4;
+
+    if (is_lifted) {
+        // We just lifted, store the timestamp
+        if (lift_emergency_started == 0) {
+            lift_emergency_started = millis();
+        }
+    } else {
+        // Not lifted, reset the time
+        lift_emergency_started = 0;
+    }
+
+    if (stop_pressed) {
+        // We just pressed, store the timestamp
+        if (button_emergency_started == 0) {
             button_emergency_started = millis();
-    }
-    else
-    {
+        }
+    } else {
         // Not pressed, reset the time
         button_emergency_started = 0;
     }
 
-<<<<<<< HEAD
-    // Handle both wheels lifted
-    if (emergency1 && emergency2)
-    {
-        // We just lifted, store the timestamp
-        if (lift_emergency_started == 0)
-            lift_emergency_started = millis();
-    }
-    else
-    {
-        // Not lifted, reset the time
-        lift_emergency_started = 0;
-=======
     if (LIFT_EMERGENCY_MILLIS > 0 && lift_emergency_started > 0 && (millis() - lift_emergency_started) >= LIFT_EMERGENCY_MILLIS) {
-        // Emergency bit 2 (lift wheel 1)set?
-        if (emergency1)
-            emergency_state |= 0b01000;
-        // Emergency bit 1 (lift wheel 2)set?
-        if (emergency2)
-            emergency_state |= 0b10000;
->>>>>>> 267df89c
-    }
-
-    // Handle if one wheel tilt
-    // FIXME: This could be moved into previous "Handle both wheels lifted" else condition, but for the ease of reading leave it here?
-    if (emergency1 || emergency2)
-    {
-        // We just tilted, store the timestamp
-        if (tilt_emergency_started == 0)
-            tilt_emergency_started = millis();
-    }
-    else
-    {
-        // Not tilted, reset the time
-        tilt_emergency_started = 0;
-    }
-
-<<<<<<< HEAD
-    // Set corresponding emergency bits
-    if ((lift_emergency_started > 0 && (millis() - lift_emergency_started) >= LIFT_EMERGENCY_MILLIS) ||
-        (tilt_emergency_started > 0 && (millis() - tilt_emergency_started) >= TILT_EMERGENCY_MILLIS))
-    {
-=======
-    if (TILT_EMERGENCY_MILLIS > 0 && tilt_emergency_started > 0 && (millis() - tilt_emergency_started) >= TILT_EMERGENCY_MILLIS) {
-        // Emergency bit 2 (lift wheel 1)set?
->>>>>>> 267df89c
         if (emergency1)
             emergency_state |= LL_EMERGENCY_BIT_LIFT1;
         if (emergency2)
             emergency_state |= LL_EMERGENCY_BIT_LIFT2;
     }
+
+    if (is_tilted) {
+        // We just tilted, store the timestamp
+        if (tilt_emergency_started == 0) {
+            tilt_emergency_started = millis();
+        }
+    } else {
+        // Not tilted, reset the time
+        tilt_emergency_started = 0;
+    }
+
+    if (TILT_EMERGENCY_MILLIS > 0 && tilt_emergency_started > 0 && (millis() - tilt_emergency_started) >= TILT_EMERGENCY_MILLIS) {
+        if (emergency1)
+            emergency_state |= LL_EMERGENCY_BIT_LIFT1;
+        if (emergency2)
+            emergency_state |= LL_EMERGENCY_BIT_LIFT2;
+    }
     if (button_emergency_started > 0 && (millis() - button_emergency_started) >= BUTTON_EMERGENCY_MILLIS)
     {
-        // Emergency bit 2 (stop button) set?
         if (emergency3)
             emergency_state |= LL_EMERGENCY_BIT_STOP1;
         if (emergency4)
